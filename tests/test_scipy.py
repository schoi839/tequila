--- conflicted
+++ resolved
@@ -31,11 +31,7 @@
     result = tq.optimizer_scipy.minimize(objective=O, maxiter=2, method="TNC", backend=simulator, silent=True)
 
 
-<<<<<<< HEAD
-@pytest.mark.parametrize("simulator", samplers)
-=======
-@pytest.mark.parametrize("simulator", [tequila.simulators.simulator_api.pick_backend(backend="random", samples=1), tequila.simulators.simulator_api.pick_backend(samples=1)])
->>>>>>> a050d5fd
+@pytest.mark.parametrize("simulator", [tequila.simulators.simulator_api.pick_backend("random"), tequila.simulators.simulator_api.pick_backend()])
 def test_execution_shot(simulator):
     U = tq.gates.Rz(angle="a", target=0) \
         + tq.gates.X(target=2) \
@@ -79,7 +75,7 @@
     U += tq.gates.Ry(angle="b", target=1, control=0)
     E = tq.ExpectationValue(H=H, U=U)
 
-    initial_values = {"a": 1.234, "b": 0.015}
+    initial_values = {"a": 0.1, "b": 0.01}
     if method == "SLSQP": # method is not good
         return True
 
@@ -87,7 +83,7 @@
                                          initial_values=initial_values,silent=True)
     assert(numpy.isclose(result.energy, -1.0, atol=1.e-3))
 
-@pytest.mark.parametrize("simulator", ['cirq', tequila.simulators.simulator_api.pick_backend()])
+@pytest.mark.parametrize("simulator", [tequila.simulators.simulator_api.pick_backend("random"), tequila.simulators.simulator_api.pick_backend()])
 @pytest.mark.parametrize("method", tq.optimizer_scipy.OptimizerSciPy.gradient_based_methods)
 @pytest.mark.parametrize("use_gradient", [None, '2-point'])
 def test_gradient_based_methods(simulator, method, use_gradient):
