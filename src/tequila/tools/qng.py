from tequila import TequilaException
from tequila.hamiltonian import paulis
from tequila.objective.objective import Objective, ExpectationValueImpl, Variable, ExpectationValue
from tequila.circuit.circuit import QCircuit
from tequila.simulators.simulator_api import compile_objective
from tequila.circuit.gradient import __grad_inner
from tequila.autograd_imports import jax
from tequila.circuit.compiler import compile_controlled_rotation,compile_h_power,compile_power_gate, \
    compile_trotterized_gate,compile_controlled_phase, compile_multitarget

import numpy
import copy

class QngMatrix:

    @property
    def dim(self):
        d=0
        for block in self.blocks:
            d+=len(block)
        return (d,d)

    def __init__(self,blocks):
        self.blocks= blocks

    def __call__(self, variables):
        output= numpy.zeros(self.dim)
        d_v = 0
        for block in self.blocks:
            d_v_temp = 0
            for i, row in enumerate(block):
                for j, term in enumerate(row):
                    if i <= j:
                        try:
                            output[i + d_v][j + d_v] = term(variables=variables)
                        except:
                            output[i + d_v][j + d_v] = term
                    else:
                        output[i + d_v][j + d_v] = output[j + d_v][i + d_v]
                d_v_temp += 1
            d_v += d_v_temp

        numpy.linalg.pinv(output)
        return output

<<<<<<< HEAD
class CallableVector:
=======
class QngVector:
>>>>>>> 4f8b3d4e
    @property
    def dim(self):
        return (len(self._vector))

    def __init__(self,vector):
        self._vector=vector


    def __call__(self, variables):
        output = numpy.empty(self.dim)
        for i,entry in enumerate(self._vector):
            if hasattr(entry, '__call__'):
                output[i] = entry(variables)
            else:
                output[i] = entry
<<<<<<< HEAD
=======

>>>>>>> 4f8b3d4e
        return output

def get_generator(gate):
    if gate.name.lower() == 'rx':
        gen=paulis.X(gate.target[0])
    elif gate.name.lower() == 'ry':
        gen=paulis.Y(gate.target[0])
    elif gate.name.lower()  == 'rz':
        gen=paulis.Z(gate.target[0])
    elif gate.name.lower() == 'phase':
        gen=paulis.Qm(gate.target[0])
    else:
        print(gate.name.lower())
        raise TequilaException('cant get the generator of a non Gaussian gate, you fool!')
    return gen


def qng_metric_tensor_blocks(expectation,initial_values=None,samples=None,backend=None,noise_model=None):

    U=expectation.U
    moments=U.canonical_moments
    sub=[QCircuit.from_moments(moments[:i]) for i in range(1,len(moments),2)]
    parametric_moms=[moments[i] for i in range(1,len(moments)+1,2)]
    generators =[]
    for pm in parametric_moms:
        set=[]
        if len(pm.gates) is not 0:
            for gate in pm.gates:
                gen=get_generator(gate)
                set.append(gen)
        if len(set) is not 0:
            generators.append(set)
        else:
            generators.append(None)
    blocks=[]
    for i,set in enumerate(generators):
        if set is None:
            pass
        else:
            block=[[0 for _ in range(len(set))] for _ in range(len(set))]
            for k,gen1 in enumerate(set):
                for q,gen2 in enumerate(set):
                    if k == q:
                        arg= (ExpectationValue(U=sub[i], H=gen1 * gen1) - ExpectationValue(U=sub[i],H=gen1)**2)/4
                    else:
                        arg = (ExpectationValue(U=sub[i], H=gen1 * gen2) - ExpectationValue(U=sub[i], H=gen1)*ExpectationValue(U=sub[i],H=gen2) ) / 4
                    block[k][q] = compile_objective(arg, variables=initial_values, samples=samples, backend=backend,noise_model=noise_model)
            blocks.append(block)
    return blocks


def qng_circuit_grad(E: ExpectationValueImpl):
    '''
    implements the analytic partial derivatives of a unitary as it would appear in an expectation value, taking
    all parameters as final (only useful for qng, invalid method otherwise!)
    :param E: the Excpectation whose gradient should be obtained
    :return: vector (as dict) of dU/dpi as Objectives.
    '''
    hamiltonian = E.H
    unitary = E.U

    # fast return if possible
    out=[]
    for i, g in enumerate(unitary.gates):
        if g.is_parametrized():
            if g.is_controlled():
                raise TequilaException("controlled gate in qng circuit gradient: Compiler was not called")
            if hasattr(g, "shift"):
                if hasattr(g._parameter,'extract_variables'):
                    shifter = qng_grad_gaussian(unitary, g, i, hamiltonian)
                    out.append(shifter)
            else:
                print(g, type(g))
                raise TequilaException('No shift found for gate {}'.format(g))
    if out is None:
        raise TequilaException("caught a dead circuit in qng gradient")
    return out


def qng_grad_gaussian(unitary, g, i, hamiltonian):
    '''
    function for getting the gradients of gaussian gates. NOTE: you had better compile first.
    :param unitary: QCircuit: the QCircuit object containing the gate to be differentiated
    :param g: a parametrized: the gate being differentiated
    :param i: Int: the position in unitary at which g appears
    :param variable: Variable or String: the variable with respect to which gate g is being differentiated
    :param hamiltonian: the hamiltonian with respect to which unitary is to be measured, in the case that unitary
        is contained within an ExpectationValue
    :return: a list of objectives; the gradient of the Exp. with respect to each of its (internal) parameters
    '''

    if not hasattr(g, "shift"):
        raise TequilaException("No shift found for gate {}".format(g))

    # neo_a and neo_b are the shifted versions of gate g needed to evaluate its gradient
    shift_a = g._parameter + numpy.pi / (4 * g.shift)
    shift_b = g._parameter - numpy.pi / (4 * g.shift)
    neo_a = copy.deepcopy(g)
    neo_a._parameter = shift_a
    neo_b = copy.deepcopy(g)
    neo_b._parameter = shift_b

<<<<<<< HEAD
    U1 = unitary.replace_gate(position=i, gates=[neo_a])
    w1 = g.shift

    U2 = unitary.replace_gate(position=i, gates=[neo_b])
=======
    U1 = unitary.replace_gates(positions=[i], circuits=[neo_a])
    w1 = g.shift

    U2 = unitary.replace_gates(positions=[i], circuits=[neo_b])
>>>>>>> 4f8b3d4e
    w2 = -g.shift

    Oplus = ExpectationValueImpl(U=U1, H=hamiltonian)
    Ominus = ExpectationValueImpl(U=U2, H=hamiltonian)
    dOinc = w1 * Objective(args=[Oplus]) + w2 * Objective(args=[Ominus])
    return dOinc



def subvector_procedure(eval,initial_values=None,samples=None,backend=None,noise_model=None):
    vect=qng_circuit_grad(eval)
    out=[]
    for entry in vect:
        out.append(compile_objective(entry,variables=initial_values,samples=samples,
                                     backend=backend,noise_model=noise_model))
<<<<<<< HEAD
    return CallableVector(out)
=======
    return QngVector(out)
>>>>>>> 4f8b3d4e

def get_self_pars(U):
    out=[]
    for g in U.gates:
        if g.is_parametrized():
            if hasattr(g._parameter,'extract_variables'):
                out.append(g._parameter)
    return out

def qng_dict(argument,matrix,subvector,mapping,positional):
    return {'arg':argument,'matrix':matrix,'vector':subvector,'mapping':mapping,'positional':positional}

def get_qng_combos(objective,initial_values=None,samples=None,backend=None,noise_model=None):
    combos=[]
    vars=objective.extract_variables()
    compiled = compile_multitarget(gate=objective)
    compiled = compile_trotterized_gate(gate=compiled)
    compiled = compile_h_power(gate=compiled)
    compiled = compile_power_gate(gate=compiled)
    compiled = compile_controlled_phase(gate=compiled)
    compiled = compile_controlled_rotation(gate=compiled)
    for i,arg in enumerate(compiled.args):
        if not isinstance(arg,ExpectationValueImpl):
            ### this is a variable, no QNG involved
            mat=QngMatrix([[[1]]])
<<<<<<< HEAD
            vec=CallableVector([__grad_inner(arg, arg)])
=======
            vec=QngVector([__grad_inner(arg,arg)])
>>>>>>> 4f8b3d4e
            mapping={0:{v:__grad_inner(arg,v) for v in vars}}
        else:
            ### if the arg is an expectationvalue, we need to build some qngs and mappings!
            blocks=qng_metric_tensor_blocks(arg,initial_values=initial_values,samples=samples,
                                            backend=backend,noise_model=noise_model)
            mat=QngMatrix(blocks)

            vec=subvector_procedure(arg,initial_values=initial_values,samples=samples,
                                    backend=backend,noise_model=noise_model)

            mapping={}
            self_pars=get_self_pars(arg.U)
            for j,p in enumerate(self_pars):
                indict={}
                for v in p.extract_variables():
                    gi=__grad_inner(p,v)
                    if isinstance(gi,Objective):
                        g=compile_objective(gi,variables=initial_values,samples=samples,
                                            backend=backend,noise_model=noise_model)
                    else:
                        g=gi
                    indict[v]=g
                mapping[j]=indict

        posarg = jax.grad(compiled.transformation, argnums=i)
        p = Objective(compiled.args, transformation=posarg)

        pos = compile_objective(p,variables=initial_values,samples=samples,
                          backend=backend,noise_model=noise_model)
        combos.append(qng_dict(arg, mat, vec, mapping, pos))
    return combos

def evaluate_qng(combos,variables):
    gd={v:0 for v in variables.keys()}
    for c in combos:
        qgt=c['matrix']
        vec=c['vector']
        m=c['mapping']
        pos=c['positional']
        ev=numpy.dot(qgt(variables),vec(variables))
        for i,val in enumerate(ev):
            maps=m[i]
            for k in maps.keys():
                gd[k] += val*maps[k]*pos(variables)

    out=[v for v in gd.values()]
<<<<<<< HEAD
    return out

class QNGVector():

    def __init__(self,combos):
        self.combos=combos

    def __call__(self, variables):
        return numpy.asarray(evaluate_qng(self.combos,variables))
=======
    return out
>>>>>>> 4f8b3d4e
<|MERGE_RESOLUTION|>--- conflicted
+++ resolved
@@ -43,11 +43,7 @@
         numpy.linalg.pinv(output)
         return output
 
-<<<<<<< HEAD
 class CallableVector:
-=======
-class QngVector:
->>>>>>> 4f8b3d4e
     @property
     def dim(self):
         return (len(self._vector))
@@ -63,10 +59,6 @@
                 output[i] = entry(variables)
             else:
                 output[i] = entry
-<<<<<<< HEAD
-=======
-
->>>>>>> 4f8b3d4e
         return output
 
 def get_generator(gate):
@@ -169,17 +161,10 @@
     neo_b = copy.deepcopy(g)
     neo_b._parameter = shift_b
 
-<<<<<<< HEAD
-    U1 = unitary.replace_gate(position=i, gates=[neo_a])
-    w1 = g.shift
-
-    U2 = unitary.replace_gate(position=i, gates=[neo_b])
-=======
     U1 = unitary.replace_gates(positions=[i], circuits=[neo_a])
     w1 = g.shift
 
     U2 = unitary.replace_gates(positions=[i], circuits=[neo_b])
->>>>>>> 4f8b3d4e
     w2 = -g.shift
 
     Oplus = ExpectationValueImpl(U=U1, H=hamiltonian)
@@ -195,11 +180,7 @@
     for entry in vect:
         out.append(compile_objective(entry,variables=initial_values,samples=samples,
                                      backend=backend,noise_model=noise_model))
-<<<<<<< HEAD
     return CallableVector(out)
-=======
-    return QngVector(out)
->>>>>>> 4f8b3d4e
 
 def get_self_pars(U):
     out=[]
@@ -225,11 +206,7 @@
         if not isinstance(arg,ExpectationValueImpl):
             ### this is a variable, no QNG involved
             mat=QngMatrix([[[1]]])
-<<<<<<< HEAD
             vec=CallableVector([__grad_inner(arg, arg)])
-=======
-            vec=QngVector([__grad_inner(arg,arg)])
->>>>>>> 4f8b3d4e
             mapping={0:{v:__grad_inner(arg,v) for v in vars}}
         else:
             ### if the arg is an expectationvalue, we need to build some qngs and mappings!
@@ -276,7 +253,6 @@
                 gd[k] += val*maps[k]*pos(variables)
 
     out=[v for v in gd.values()]
-<<<<<<< HEAD
     return out
 
 class QNGVector():
@@ -285,7 +261,4 @@
         self.combos=combos
 
     def __call__(self, variables):
-        return numpy.asarray(evaluate_qng(self.combos,variables))
-=======
-    return out
->>>>>>> 4f8b3d4e
+        return numpy.asarray(evaluate_qng(self.combos,variables))